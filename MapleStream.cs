﻿using System;
using System.Collections.Generic;
using System.Linq;
using System.Text;

namespace MapleShark
{
    [Flags]
    public enum TransformLocale : int
    {
        AES = 1 << 1,
        MAPLE_CRYPTO = 1 << 2,
        OLD_KMS_CRYPTO = 1 << 7,
        KMS_CRYPTO = 1 << 8,
        NONE = 0
    }

    public sealed class MapleStream
    {
        private const int DEFAULT_SIZE = 4096;

        private bool mOutbound = false;
        public MapleAES mAES = null;
        private byte[] mBuffer = new byte[DEFAULT_SIZE];
        private int mCursor = 0;

        public MapleStream(bool pOutbound, ushort pBuild, byte pLocale, byte[] pIV, byte pSubVersion) { 
            mOutbound = pOutbound;
            mAES = new MapleAES(pBuild, pLocale, pIV, pSubVersion);
        }

        public void Append(byte[] pBuffer) { Append(pBuffer, 0, pBuffer.Length); }
        public void Append(byte[] pBuffer, int pStart, int pLength)
        {
            if (mBuffer.Length - mCursor < pLength)
            {
                int newSize = mBuffer.Length * 2;
                while (newSize < mCursor + pLength) newSize *= 2;
                Array.Resize<byte>(ref mBuffer, newSize);
            }
            Buffer.BlockCopy(pBuffer, pStart, mBuffer, mCursor, pLength);
            mCursor += pLength;
        }

        public MaplePacket Read(DateTime pTransmitted, ushort pBuild, byte pLocale)
        {
            if (mCursor < 4) return null;
            if (!mAES.ConfirmHeader(mBuffer, 0))
            {
                throw new Exception("Failed to confirm packet header");
            }

            ushort packetSize = mAES.GetHeaderLength(mBuffer, 0, pBuild == 255 && pLocale == 1);
            if (mCursor < (packetSize + 4)) 
                return null;
            byte[] packetBuffer = new byte[packetSize];
            Buffer.BlockCopy(mBuffer, 4, packetBuffer, 0, packetSize);

            bool byteheader = false;
            if ((pBuild == 40 && pLocale == 5) || (pBuild == 15 && pLocale == 7))
            { 
                // WvsBeta
                Decrypt(packetBuffer, pBuild, pLocale, TransformLocale.MAPLE_CRYPTO);
                byteheader = true;
            }
            else if (pLocale == 1 && pBuild == 255)
            { 
                // KMSB lol
                Decrypt(packetBuffer, pBuild, pLocale, TransformLocale.OLD_KMS_CRYPTO);
                byteheader = true;
                // Still reset header.
                mAES.ShiftIVOld();
            }
            else if (pLocale == 1 || pLocale == 2)
            { 
                // KMS / KMST
                Decrypt(packetBuffer, pBuild, pLocale, TransformLocale.KMS_CRYPTO);
            }
<<<<<<< HEAD
            else if (pLocale == 6 || pLocale == 4 || pLocale == 3 || (pLocale == 8 && pBuild >= 149))
            {
                // TWMS / CMS / JMS / GMS (>= 149)
=======
            else if (pLocale == 6 || pLocale == 4 || pLocale == 5 || pLocale == 3 || (pLocale == 8 && pBuild >= 149))
            {
                // TWMS / CMS / CMST / JMS / GMS (>= 149)
>>>>>>> 2dcd3074
                Decrypt(packetBuffer, pBuild, pLocale, TransformLocale.AES);

                mAES.ShiftIV();
            }
            else
            { 
                // All others lol
                Decrypt(packetBuffer, pBuild, pLocale, TransformLocale.AES | TransformLocale.MAPLE_CRYPTO);
            }

            mCursor -= (packetSize + 4);
            if (mCursor > 0) Buffer.BlockCopy(mBuffer, packetSize + 4, mBuffer, 0, mCursor);
            ushort opcode;

            if (byteheader)
            {
                opcode = (ushort)(packetBuffer[0]);
                Buffer.BlockCopy(packetBuffer, 1, packetBuffer, 0, packetSize - 1);
                Array.Resize(ref packetBuffer, packetSize - 1);
            }
            else
            {
                opcode = (ushort)(packetBuffer[0] | (packetBuffer[1] << 8));
                Buffer.BlockCopy(packetBuffer, 2, packetBuffer, 0, packetSize - 2);
                Array.Resize(ref packetBuffer, packetSize - 2);
            }

            Definition definition = Config.Instance.GetDefinition(pBuild, pLocale, mOutbound, opcode);
            return new MaplePacket(pTransmitted, mOutbound, pBuild, pLocale, opcode, definition == null ? "" : definition.Name, packetBuffer);
        }

        private void Decrypt(byte[] pBuffer, ushort pBuild, byte pLocale, TransformLocale pTransformLocale)
        {
            if ((pTransformLocale & TransformLocale.AES) != 0)
            {
                mAES.TransformAES(pBuffer);
            }

            if ((pTransformLocale & TransformLocale.MAPLE_CRYPTO) != 0)
            {
                for (int index1 = 1; index1 <= 6; ++index1)
                {
                    byte firstFeedback = 0;
                    byte secondFeedback = 0;
                    byte length = (byte)(pBuffer.Length & 0xFF);
                    if ((index1 % 2) == 0)
                    {
                        for (int index2 = 0; index2 < pBuffer.Length; ++index2)
                        {
                            byte temp = pBuffer[index2];
                            temp -= 0x48;
                            temp = (byte)(~temp);
                            temp = temp.RollLeft(length & 0xFF);
                            secondFeedback = temp;
                            temp ^= firstFeedback;
                            firstFeedback = secondFeedback;
                            temp -= length;
                            temp = temp.RollRight(3);
                            pBuffer[index2] = temp;
                            --length;
                        }
                    }
                    else
                    {
                        for (int index2 = pBuffer.Length - 1; index2 >= 0; --index2)
                        {
                            byte temp = pBuffer[index2];
                            temp = temp.RollLeft(3);
                            temp ^= 0x13;
                            secondFeedback = temp;
                            temp ^= firstFeedback;
                            firstFeedback = secondFeedback;
                            temp -= length;
                            temp = temp.RollRight(4);
                            pBuffer[index2] = temp;
                            --length;
                        }
                    }
                }

                mAES.ShiftIV();
            }
            
            if (pTransformLocale == TransformLocale.OLD_KMS_CRYPTO)
            {
                mAES.TransformOldKMS(pBuffer);
            }
            if (pTransformLocale == TransformLocale.KMS_CRYPTO)
            {
                mAES.TransformKMS(pBuffer);
            }
        }
    }
}<|MERGE_RESOLUTION|>--- conflicted
+++ resolved
@@ -76,15 +76,9 @@
                 // KMS / KMST
                 Decrypt(packetBuffer, pBuild, pLocale, TransformLocale.KMS_CRYPTO);
             }
-<<<<<<< HEAD
-            else if (pLocale == 6 || pLocale == 4 || pLocale == 3 || (pLocale == 8 && pBuild >= 149))
-            {
-                // TWMS / CMS / JMS / GMS (>= 149)
-=======
             else if (pLocale == 6 || pLocale == 4 || pLocale == 5 || pLocale == 3 || (pLocale == 8 && pBuild >= 149))
             {
                 // TWMS / CMS / CMST / JMS / GMS (>= 149)
->>>>>>> 2dcd3074
                 Decrypt(packetBuffer, pBuild, pLocale, TransformLocale.AES);
 
                 mAES.ShiftIV();
